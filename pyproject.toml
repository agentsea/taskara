--- conflicted
+++ resolved
@@ -1,10 +1,6 @@
 [tool.poetry]
 name = "taskara"
-<<<<<<< HEAD
-version = "0.1.235"
-=======
 version = "0.1.237"
->>>>>>> 49a75f2d
 description = "Task management for AI agents"
 authors = ["Patrick Barker <patrickbarkerco@gmail.com>"]
 license = "MIT"
